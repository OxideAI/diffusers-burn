name: validate
on:
  push:
    branches:
      - main
  pull_request:
    types: [opened, synchronize]
concurrency:
  group: ${{ github.workflow }}-${{ github.ref }}
  cancel-in-progress: true
jobs:    
  rustfmt-check:
    runs-on: ubuntu-latest
    steps:
    - uses: actions/checkout@v2
    - uses: actions-rust-lang/setup-rust-toolchain@v1
      with:
        cache: false
        components: rustfmt
    - name: Run cargo fmt
      run: cargo fmt -- --check
    # - name: Run cargo clippy
      # run: cargo clippy -- -D warnings
  check-std:
    runs-on: ${{ matrix.os }}
    strategy:
      matrix:
        os: [macos-13, ubuntu-latest, windows-latest]
        rust: [stable]
        feature: ['ndarray', 'wgpu', 'torch', 'ndarray-blas-accelerate']
        include:
          - cache: stable
            rust: stable
        exclude:
          # macOS feature only
          - os: ubuntu-latest
            feature: 'ndarray-blas-accelerate'
          # macOS feature only
          - os: windows-latest
            feature: 'ndarray-blas-accelerate'
          # macos on CI does not have Metal GPU
          - os: macos-13
            feature: 'wgpu'
          # windows can have CPU Vulkan but Burn doesn't select CPU well yet
          - os: windows-latest
            feature: 'wgpu'
          # ubuntu is throwing SIGSEGV
          - os: ubuntu-latest
            feature: 'wgpu'
    steps:
    - name: checkout
      uses: actions/checkout@v2
    - name: install rust
<<<<<<< HEAD
      uses: actions-rust-lang/setup-rust-toolchain@v1
      with:
        toolchain: ${{ matrix.rust }}
=======
      uses: oxideai/setup-rust-toolchain@51173b3da485cd71e24a9acbcbe2549aa16fa0b6
      with:
        cache: false
        toolchain: ${{ matrix.rust }}
        matcher: ${{ matrix.os == 'ubuntu-latest' && matrix.rust == 'stable' && matrix.feature == 'ndarray' }}
>>>>>>> c256a64c
        rustflags: "" # Disable when we're ready
    - name: caching
      uses: Swatinem/rust-cache@v2
      with:
        key: ${{ runner.os }}-${{ matrix.cache }}-${{ matrix.feature }}-${{ hashFiles('**/Cargo.toml') }}
    - name: (linux) install llvmpipe, lavapipe
      if: runner.os == 'Linux'
      run: |-
        sudo apt-get update -y -qq
        sudo add-apt-repository ppa:kisak/kisak-mesa -y
        sudo apt-get update
        sudo apt install -y libegl1-mesa libgl1-mesa-dri libxcb-xfixes0-dev mesa-vulkan-drivers
    - name: (windows) install warp
      if: runner.os == 'Windows'
      shell: bash
      run: |-
        set -e

        curl.exe -L https://www.nuget.org/api/v2/package/Microsoft.Direct3D.WARP/1.0.7.1 -o warp.zip
        7z.exe e warp.zip -owarp build/native/amd64/d3d10warp.dll

        mkdir -p target/debug/deps

        cp -v warp/d3d10warp.dll target/debug/
        cp -v warp/d3d10warp.dll target/debug/deps
    - name: (windows) install mesa
      if: runner.os == 'Windows'
      shell: bash
      run: |-
        set -e

        curl.exe -L https://github.com/pal1000/mesa-dist-win/releases/download/23.2.1/mesa3d-23.2.1-release-msvc.7z -o mesa.7z
        7z.exe e mesa.7z -omesa x64/{opengl32.dll,libgallium_wgl.dll,libglapi.dll,vulkan_lvp.dll,lvp_icd.x86_64.json}

        mkdir -p target/debug/deps

        cp -v mesa/* target/debug/
        cp -v mesa/* target/debug/deps

        echo "VK_DRIVER_FILES=$PWD/mesa/lvp_icd.x86_64.json" >> "$GITHUB_ENV"
        echo "GALLIUM_DRIVER=llvmpipe" >> "$GITHUB_ENV"
    - name: (windows) install dxc
      if: runner.os == 'Windows'
      uses: napokue/setup-dxc@v1.1.0
    - name: test
      run: cargo test --features ${{ matrix.feature }}
  check-no-std:
    runs-on: ubuntu-latest
    strategy:
      matrix:
        rust: [stable]
        target: ['wasm32-unknown-unknown', 'thumbv7m-none-eabi']
        feature: ['ndarray-no-std']
        include:
          - cache: stable
            rust: stable
    steps:
    - name: checkout
      uses: actions/checkout@v2
    - name: install rust
<<<<<<< HEAD
      uses: actions-rust-lang/setup-rust-toolchain@v1
      with:
        toolchain: ${{ matrix.rust }}
        target: ${{ matrix.target }}
=======
      uses: oxideai/setup-rust-toolchain@51173b3da485cd71e24a9acbcbe2549aa16fa0b6
      with:
        toolchain: ${{ matrix.rust }}
        target: ${{ matrix.target }}
        cache: false
        matcher: false
>>>>>>> c256a64c
        rustflags: "" # Disable when we're ready
    - name: caching
      uses: Swatinem/rust-cache@v2
      with:
        key: ${{ runner.os }}-${{ matrix.cache }}-${{ matrix.feature }}-${{ hashFiles('**/Cargo.toml') }}
    - name: test
      run: cargo test --no-default-features --features ${{ matrix.feature }}
    - name: build ${{ matrix.target }}
      run: cargo build --no-default-features --features ${{ matrix.feature }} --target ${{ matrix.target }}<|MERGE_RESOLUTION|>--- conflicted
+++ resolved
@@ -51,17 +51,11 @@
     - name: checkout
       uses: actions/checkout@v2
     - name: install rust
-<<<<<<< HEAD
-      uses: actions-rust-lang/setup-rust-toolchain@v1
-      with:
-        toolchain: ${{ matrix.rust }}
-=======
       uses: oxideai/setup-rust-toolchain@51173b3da485cd71e24a9acbcbe2549aa16fa0b6
       with:
         cache: false
         toolchain: ${{ matrix.rust }}
         matcher: ${{ matrix.os == 'ubuntu-latest' && matrix.rust == 'stable' && matrix.feature == 'ndarray' }}
->>>>>>> c256a64c
         rustflags: "" # Disable when we're ready
     - name: caching
       uses: Swatinem/rust-cache@v2
@@ -122,19 +116,12 @@
     - name: checkout
       uses: actions/checkout@v2
     - name: install rust
-<<<<<<< HEAD
-      uses: actions-rust-lang/setup-rust-toolchain@v1
-      with:
-        toolchain: ${{ matrix.rust }}
-        target: ${{ matrix.target }}
-=======
       uses: oxideai/setup-rust-toolchain@51173b3da485cd71e24a9acbcbe2549aa16fa0b6
       with:
         toolchain: ${{ matrix.rust }}
         target: ${{ matrix.target }}
         cache: false
         matcher: false
->>>>>>> c256a64c
         rustflags: "" # Disable when we're ready
     - name: caching
       uses: Swatinem/rust-cache@v2
